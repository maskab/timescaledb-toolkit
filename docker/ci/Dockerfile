FROM rust:1.60 AS pgx_builder

RUN apt-get update \
    && apt-get install -y clang libclang1 sudo bash cmake \
    && rm -rf /var/lib/apt/lists/*

<<<<<<< HEAD
# install cargo pgx
RUN cargo install cargo-pgx --version '^0.2' --root /pgx/0.2 \
    && cargo install cargo-pgx --version '^0.4' --root /pgx/0.4

# TODO After we upgrade to 0.4 change this to 0.4 and remove the hack in tools/build .
ENV PATH "/pgx/0.2/bin/:${PATH}"

# install doctester
RUN cargo install --git https://github.com/timescale/timescaledb-toolkit.git --branch main sql-doctester

=======
>>>>>>> 14209754
RUN useradd -ms /bin/bash postgres
USER postgres

# install cargo pgx
RUN cargo install cargo-pgx --version '^0.2' --root /home/postgres/pgx/0.2 \
    && cargo install cargo-pgx --version '^0.4' --root /home/postgres/pgx/0.4

ENV PATH "/home/postgres/pgx/0.2/bin/:${PATH}"

RUN set -ex \
    && cargo pgx init --pg12 download --pg13 download --pg14 download \
    && cargo pgx start pg12 \
    && cargo pgx stop  pg12 \
    && cargo pgx start pg13 \
    && cargo pgx stop  pg13 \
    && cargo pgx start pg14 \
    && cargo pgx stop  pg14


# install timescaledb
# TODO make seperate image from ^
RUN set -ex \
    && cd ~ \
    && git clone https://github.com/timescale/timescaledb.git \
    && cd timescaledb \
    && git checkout 2.5.x \
    && cd ~/timescaledb \
        && ./bootstrap -DPG_CONFIG=~/.pgx/12.11/pgx-install/bin/pg_config -DCMAKE_BUILD_TYPE="RelWithDebInfo" -DUSE_OPENSSL=false -DSEND_TELEMETRY_DEFAULT=false -DREGRESS_CHECKS=false \
        && cd build \
        && make -j4 \
        && make -j4 install \
        && echo "shared_preload_libraries = 'timescaledb'" >> ~/.pgx/data-12/postgresql.conf \
    && cd .. \
    && rm -rf ./build \
        && ./bootstrap -DPG_CONFIG=~/.pgx/13.7/pgx-install/bin/pg_config -DCMAKE_BUILD_TYPE="RelWithDebInfo" -DUSE_OPENSSL=false -DSEND_TELEMETRY_DEFAULT=false -DREGRESS_CHECKS=false \
        && cd build \
        && make -j4 \
        && make -j4 install \
        && echo "shared_preload_libraries = 'timescaledb'" >> ~/.pgx/data-13/postgresql.conf \
    && cd .. \
    && rm -rf ./build \
        && ./bootstrap -DPG_CONFIG=~/.pgx/14.3/pgx-install/bin/pg_config -DCMAKE_BUILD_TYPE="RelWithDebInfo" -DUSE_OPENSSL=false -DSEND_TELEMETRY_DEFAULT=false -DREGRESS_CHECKS=false \
        && cd build \
        && make -j4 \
        && make -j4 install \
        && echo "shared_preload_libraries = 'timescaledb'" >> ~/.pgx/data-14/postgresql.conf \
    && cd ~ \
    && rm -rf ~/timescaledb

# install doctester
RUN cargo install --git https://github.com/timescale/timescaledb-toolkit.git --branch main sql-doctester

# add clippy
RUN rustup component add clippy

FROM pgx_builder AS rust-pgx

USER root<|MERGE_RESOLUTION|>--- conflicted
+++ resolved
@@ -4,19 +4,6 @@
     && apt-get install -y clang libclang1 sudo bash cmake \
     && rm -rf /var/lib/apt/lists/*
 
-<<<<<<< HEAD
-# install cargo pgx
-RUN cargo install cargo-pgx --version '^0.2' --root /pgx/0.2 \
-    && cargo install cargo-pgx --version '^0.4' --root /pgx/0.4
-
-# TODO After we upgrade to 0.4 change this to 0.4 and remove the hack in tools/build .
-ENV PATH "/pgx/0.2/bin/:${PATH}"
-
-# install doctester
-RUN cargo install --git https://github.com/timescale/timescaledb-toolkit.git --branch main sql-doctester
-
-=======
->>>>>>> 14209754
 RUN useradd -ms /bin/bash postgres
 USER postgres
 
@@ -24,6 +11,7 @@
 RUN cargo install cargo-pgx --version '^0.2' --root /home/postgres/pgx/0.2 \
     && cargo install cargo-pgx --version '^0.4' --root /home/postgres/pgx/0.4
 
+# TODO After we upgrade to 0.4 change this to 0.4 and remove the hack in tools/build .
 ENV PATH "/home/postgres/pgx/0.2/bin/:${PATH}"
 
 RUN set -ex \
